--- conflicted
+++ resolved
@@ -286,16 +286,8 @@
     private[scalastan] lazy val generate: StanTransformedParameter = StanTransformedParameter(result, _code.results)
   }
 
-<<<<<<< HEAD
-  abstract class GeneratedQuantity[T <: StanType](typeConstructor: T)(
-    implicit sourceName: sourcecode.Enclosing
-  ) extends TransformBase[T, StanParameterDeclaration[T]] {
-
-    val name: String = fixEnclosingName(sourceName.value)
-=======
   /** Trait providing the Stan Model DSL. */
   trait Model extends StanCode {
->>>>>>> 45773c9c
 
     // Generated quantities aren't referenced from the model, so we need some way to cause them
     // to be generated.  To deal with this, generated quantities are created inside the model
@@ -315,16 +307,9 @@
         }
         StanParameterDeclaration[T](typeConstructor, name, owner = Some(this))
       }
-<<<<<<< HEAD
       StanParameterDeclaration[T](typeConstructor, name, owner = Some(this))
-    }
-
-    protected implicit val _rngAvailable: RngAvailable = RngAvailable
-
-    private[scalastan] def export(builder: CodeBuilder): Unit = builder.append(this)
-=======
-      protected implicit val _generatedQuantity: InGeneratedQuantityBlock = InGeneratedQuantityBlock
->>>>>>> 45773c9c
+
+      protected implicit val _rngAvailable: RngAvailable = RngAvailable
 
       private[scalastan] def export(builder: CodeBuilder): Unit = builder.append(this)
 
